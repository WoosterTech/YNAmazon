from typing import TYPE_CHECKING

from loguru import logger
from pydantic import BaseModel, Field
from rich.console import Console
from rich.prompt import Confirm

from ynamazon.amazon_transactions import (
    AmazonConfig,
    AmazonTransactionWithOrderInfo,
    get_amazon_transactions,
    locate_amazon_transaction_by_amount,
)
from ynamazon.ynab_memo import process_memo

from .exceptions import YnabSetupError
from .settings import settings
from .ynab_transactions import (
    YNAB_MAX_MEMO_LENGTH,
    get_ynab_transactions,
    markdown_formatted_link,
    markdown_formatted_title,
    update_ynab_transaction,
)
from .ynab_transactions import default_configuration as ynab_configuration

if TYPE_CHECKING:
    from ynab import Configuration


class MultiLineText(BaseModel):
    """A class to handle multi-line text."""

    lines: list[str] = Field(default_factory=list)

    def __str__(self) -> str:
        """Returns the string representation of the object."""
        return "\n".join(self.lines)

    def append(self, line: str) -> None:
        """Appends a line to the text."""
        self.lines.append(line)


def truncate_memo(memo: str) -> str:
    """Ensure memo doesn't exceed YNAB's character limit by truncating each line proportionally.

    Args:
        memo (str): The full memo text

    Returns:
        str: Truncated memo with each line shortened proportionally if needed
    """
    max_length = 500  # YNAB's character limit

    # Keep this check for function's integrity as a standalone utility
    if len(memo) <= max_length:
        return memo

    # Split the memo into lines
    lines = memo.split("\n")

    # Calculate how many characters need to be removed
    excess_chars = len(memo) - max_length

    # Count total characters in item lines (excluding warning and URL lines)
    item_lines = []
    non_item_lines = []

    for line in lines:
        # Identify item lines (numbered items)
        if line.strip() and (line.strip()[0].isdigit() and ". " in line):
            item_lines.append(line)
        else:
            non_item_lines.append(line)

    # If no item lines found, fall back to simple truncation
    if not item_lines:
        return memo[: max_length - 12] + " [truncated]"

    # Calculate characters to remove from each item line
    chars_per_line = excess_chars // len(item_lines)

    # Truncate each item line
    new_lines = []
    for line in lines:
        if line in item_lines:
            # For numbered items, preserve the numbering, truncate the content
            parts = line.split(". ", 1)
            if len(parts) == 2 and len(parts[1]) > chars_per_line + 3:
                truncated_item = (
                    parts[0] + ". " + parts[1][: -(chars_per_line + 3)] + "..."
                )
                new_lines.append(truncated_item)
            else:
                new_lines.append(line)  # Line too short to truncate
        else:
            new_lines.append(line)  # Don't truncate non-item lines

    result = "\n".join(new_lines)

    # Final check - if we're still over the limit, do a simple truncation
    if len(result) > max_length:
        return result[: max_length - 12] + " [truncated]"

    return result


# TODO: reduce complexity of this function
def process_transactions(
    amazon_config: AmazonConfig | None = None,
    ynab_config: "Configuration | None" = None,
    budget_id: str | None = None,
) -> None:
    """Match YNAB transactions to Amazon Transactions and optionally update YNAB Memos."""
    amazon_config = amazon_config or AmazonConfig()
    ynab_config = ynab_config or ynab_configuration
    budget_id = budget_id or settings.ynab_budget_id.get_secret_value()

    console = Console()

    try:
        ynab_trans, amazon_with_memo_payee = get_ynab_transactions(
            configuration=ynab_config, budget_id=budget_id
        )
    except YnabSetupError:
        console.print("[bold red]No matching Transactions found in YNAB. Exiting.[/]")
        return

    console.print("[cyan]Starting search for Amazon transactions...[/]")
    amazon_trans = get_amazon_transactions()
    console.print(
        f"[green]{len(amazon_trans)} Amazon transactions retrieved successfully.[/]"
    )

    console.print("[cyan]Starting to look for matching transactions...[/]")
    for ynab_tran in ynab_trans:
        console.print(
            f"[cyan]Looking for an Amazon Transaction that matches this YNAB transaction:[/] {ynab_tran.var_date} ${ynab_tran.amount / -1000:.2f}"
        )
        # because YNAB uses "milliunits" for amounts, we need to convert to dollars
        logger.debug(f"YNAB transaction amount [dollars]: {ynab_tran.amount_decimal}")
        amazon_tran_index = locate_amazon_transaction_by_amount(
            amazon_trans=amazon_trans, amount=ynab_tran.amount_decimal
        )
        if not amazon_tran_index:
            console.print(
                "[bold yellow]**** Could not find a matching Amazon Transaction![/]"
            )
            continue

        amazon_tran = amazon_trans[amazon_tran_index]
        console.print(
            f"[green]Matching Amazon Transaction:[/] {amazon_tran.completed_date} ${amazon_tran.transaction_total:.2f}"
        )

        memo = create_memo(amazon_tran)

        console.print("[bold u green]Memo:[/]")
        console.print(str(memo))

<<<<<<< HEAD
        # Process the memo and use new AI summary or trucation if needed
        memo = process_memo(str(memo))

        console.print("[bold u green]Processed Memo:[/]")
        console.print(memo)
=======
        # Check if memo needs truncation and display before/after if needed
        if len(str(memo)) > YNAB_MAX_MEMO_LENGTH:
            console.print(
                f"[yellow]Warning: Memo exceeds YNAB's 500 character limit ({len(str(memo))} characters)[/]"
            )
            original_memo = str(memo)
            memo_str = truncate_memo(original_memo)
            console.print("[bold cyan]Memo after truncation:[/]")
            console.print(memo)
            console.print(
                f"[green]Truncated from {len(original_memo)} to {len(memo_str)} characters[/]"
            )
>>>>>>> 13084bd3

        if amazon_tran.completed_date != ynab_tran.var_date:
            console.print(
                f"[yellow]**** The dates don't match! YNAB: {ynab_tran.var_date} Amazon: {amazon_tran.completed_date}[/]"
            )
            continue_match = Confirm.ask(
                "[bold red]Continue matching this transaction anyway?[/]",
                console=console,
            )
            if not continue_match:
                console.print("[yellow]Skipping this transaction...[/]")
                continue
            else:
                _ = amazon_trans.pop(amazon_tran_index)
                console.log("Removing matched transaction from search")

        update_transaction = Confirm.ask(
            "[bold cyan]Update YNAB transaction memo?[/]", console=console
        )
        if not update_transaction:
            console.print("[yellow]Skipping YNAB transaction update...[/]\n\n")
            console.print("[cyan i]Memo Preview[/]:")
            console.print(str(memo_str))
            continue

        console.print("[green]Updating YNAB transaction memo...[/]")

        update_ynab_transaction(
            transaction=ynab_tran,
            memo=memo_str,
            payee_id=amazon_with_memo_payee.id,
        )
        console.print("\n\n")


def create_memo(amazon_tran: AmazonTransactionWithOrderInfo) -> MultiLineText:
    """Creates a memo for the YNAB transaction based on the Amazon transaction."""
    memo = MultiLineText()
    if amazon_tran.transaction_total != amazon_tran.order_total:
        memo.append(
            f"-This transaction doesn't represent the entire order. The order total is ${amazon_tran.order_total:.2f}-"
        )
    if len(amazon_tran.items) > 1:
        memo.append("**Items**")
        for i, item in enumerate(amazon_tran.items, start=1):
            memo.append(f"{i}. {markdown_formatted_title(item.title, item.link)}")
    elif len(amazon_tran.items) == 1:
        item = amazon_tran.items[0]
        memo.append(f"- {markdown_formatted_title(item.title, item.link)}")

    memo.append(
        markdown_formatted_link(
            f"Order #{amazon_tran.order_number}", amazon_tran.order_link
        )
    )

    return memo


if __name__ == "__main__":
    process_transactions()<|MERGE_RESOLUTION|>--- conflicted
+++ resolved
@@ -15,17 +15,16 @@
 
 from .exceptions import YnabSetupError
 from .settings import settings
+from .ynab_transactions import default_configuration as ynab_configuration
 from .ynab_transactions import (
-    YNAB_MAX_MEMO_LENGTH,
     get_ynab_transactions,
     markdown_formatted_link,
     markdown_formatted_title,
     update_ynab_transaction,
 )
-from .ynab_transactions import default_configuration as ynab_configuration
 
 if TYPE_CHECKING:
-    from ynab import Configuration
+    from ynab.configuration import Configuration
 
 
 class MultiLineText(BaseModel):
@@ -159,26 +158,11 @@
         console.print("[bold u green]Memo:[/]")
         console.print(str(memo))
 
-<<<<<<< HEAD
         # Process the memo and use new AI summary or trucation if needed
-        memo = process_memo(str(memo))
+        memo_str = process_memo(str(memo))
 
         console.print("[bold u green]Processed Memo:[/]")
-        console.print(memo)
-=======
-        # Check if memo needs truncation and display before/after if needed
-        if len(str(memo)) > YNAB_MAX_MEMO_LENGTH:
-            console.print(
-                f"[yellow]Warning: Memo exceeds YNAB's 500 character limit ({len(str(memo))} characters)[/]"
-            )
-            original_memo = str(memo)
-            memo_str = truncate_memo(original_memo)
-            console.print("[bold cyan]Memo after truncation:[/]")
-            console.print(memo)
-            console.print(
-                f"[green]Truncated from {len(original_memo)} to {len(memo_str)} characters[/]"
-            )
->>>>>>> 13084bd3
+        console.print(memo_str)
 
         if amazon_tran.completed_date != ynab_tran.var_date:
             console.print(
@@ -201,7 +185,7 @@
         if not update_transaction:
             console.print("[yellow]Skipping YNAB transaction update...[/]\n\n")
             console.print("[cyan i]Memo Preview[/]:")
-            console.print(str(memo_str))
+            console.print(memo_str)
             continue
 
         console.print("[green]Updating YNAB transaction memo...[/]")
@@ -233,6 +217,8 @@
         markdown_formatted_link(
             f"Order #{amazon_tran.order_number}", amazon_tran.order_link
         )
+        if amazon_tran.order_link is not None
+        else ""
     )
 
     return memo
