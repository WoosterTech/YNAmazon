from typing import TYPE_CHECKING

from loguru import logger
from rich.console import Console
from rich.prompt import Confirm

from ynamazon.amazon_transactions import (
    AmazonConfig,
    get_amazon_transactions,
    locate_amazon_transaction_by_amount,
)
from ynamazon.exceptions import YnabSetupError
from ynamazon.models.amazon import SimpleAmazonOrder
from ynamazon.models.memo import (
    BaseMemoField,
    BasicMemoField,
    MarkdownMemoField,
)
from ynamazon.settings import settings
from ynamazon.ynab_transactions import default_configuration as ynab_configuration
from ynamazon.ynab_transactions import (
    get_ynab_transactions,
    update_ynab_transaction,
)

if TYPE_CHECKING:
    from ynab import Configuration


<<<<<<< HEAD
class MultiLineText(BaseModel):
    """A class to handle multi-line text."""

    lines: list[str] = Field(default_factory=list)

    def __str__(self) -> str:
        """Returns the string representation of the object."""
        return "\n".join(self.lines)

    def append(self, line: str) -> None:
        """Appends a line to the text."""
        self.lines.append(line)


def truncate_memo(memo: str) -> str:
    """Ensure memo doesn't exceed YNAB's character limit by truncating each line proportionally.

    Args:
        memo (str): The full memo text

    Returns:
        str: Truncated memo with each line shortened proportionally if needed
    """
    max_length = 500  # YNAB's character limit

    # Keep this check for function's integrity as a standalone utility
    if len(memo) <= max_length:
        return memo

    # Split the memo into lines
    lines = memo.split("\n")

    # Calculate how many characters need to be removed
    excess_chars = len(memo) - max_length

    # Count total characters in item lines (excluding warning and URL lines)
    item_lines = []
    non_item_lines = []

    for line in lines:
        # Identify item lines (numbered items)
        if line.strip() and (line.strip()[0].isdigit() and ". " in line):
            item_lines.append(line)
        else:
            non_item_lines.append(line)

    # If no item lines found, fall back to simple truncation
    if not item_lines:
        return memo[: max_length - 12] + " [truncated]"

    # Calculate characters to remove from each item line
    chars_per_line = excess_chars // len(item_lines)

    # Truncate each item line
    new_lines = []
    for line in lines:
        if line in item_lines:
            # For numbered items, preserve the numbering, truncate the content
            parts = line.split(". ", 1)
            if len(parts) == 2 and len(parts[1]) > chars_per_line + 3:
                truncated_item = (
                    parts[0] + ". " + parts[1][: -(chars_per_line + 3)] + "..."
                )
                new_lines.append(truncated_item)
            else:
                new_lines.append(line)  # Line too short to truncate
        else:
            new_lines.append(line)  # Don't truncate non-item lines

    result = "\n".join(new_lines)

    # Final check - if we're still over the limit, do a simple truncation
    if len(result) > max_length:
        return result[: max_length - 12] + " [truncated]"

    return result


=======
>>>>>>> f0ed1bdc
# TODO: reduce complexity of this function
def process_transactions(
    amazon_config: AmazonConfig | None = None,
    ynab_config: "Configuration | None" = None,
    budget_id: str | None = None,
    use_markdown: bool | None = None,
) -> None:
    """Match YNAB transactions to Amazon Transactions and optionally update YNAB Memos."""
    amazon_config = amazon_config or AmazonConfig()
    ynab_config = ynab_config or ynab_configuration
    budget_id = budget_id or settings.ynab_budget_id.get_secret_value()
    use_markdown = (
        use_markdown if use_markdown is not None else settings.ynab_use_markdown
    )

    console = Console()

    try:
        ynab_trans, amazon_with_memo_payee = get_ynab_transactions(
            configuration=ynab_config, budget_id=budget_id
        )
    except YnabSetupError:
        console.print("[bold red]No matching Transactions found in YNAB. Exiting.[/]")
        return

    console.print("[cyan]Starting search for Amazon transactions...[/]")
    amazon_trans = get_amazon_transactions()
    console.print(
        f"[green]{len(amazon_trans)} Amazon transactions retrieved successfully.[/]"
    )

    console.print("[cyan]Starting to look for matching transactions...[/]")
    for ynab_tran in ynab_trans:
        console.print(
            f"[cyan]Looking for an Amazon Transaction that matches this YNAB transaction:[/] {ynab_tran.var_date} ${ynab_tran.amount_decimal:.2f}"
        )
        # because YNAB uses "milliunits" for amounts, we need to convert to dollars
        logger.debug(f"YNAB transaction amount [dollars]: {ynab_tran.amount_decimal}")
        amazon_tran_index = locate_amazon_transaction_by_amount(
            amazon_trans=amazon_trans, amount=ynab_tran.amount_decimal
        )
        if not amazon_tran_index:
            console.print(
                "[bold yellow]**** Could not find a matching Amazon Transaction![/]"
            )
            continue

        amazon_tran = amazon_trans[amazon_tran_index]
        console.print(
            f"[green]Matching Amazon Transaction:[/] {amazon_tran.completed_date} ${amazon_tran.transaction_total:.2f}"
        )

        if use_markdown:
            memo_cls: type[BaseMemoField] = MarkdownMemoField
        else:
            memo_cls = BasicMemoField
        memo = memo_cls()
        if amazon_tran.transaction_total != amazon_tran.order_total:
            memo.header.append(
                f"-This transaction doesn't represent the entire order. The order total is ${amazon_tran.order_total:.2f}-"
            )
        memo.items.extend(amazon_tran.items)
        memo.order = SimpleAmazonOrder(
            number=amazon_tran.order_number,
            link=amazon_tran.order_link,
            total=amazon_tran.order_total,
        )

        console.print("[bold u green]Memo:[/]")
        console.print(str(memo))

        # Check if memo needs truncation and display before/after if needed
        if len(str(memo)) > 500:
            console.print(
                f"[yellow]Warning: Memo exceeds YNAB's 500 character limit ({len(str(memo))} characters)[/]"
            )
            original_memo = str(memo)
            memo = truncate_memo(original_memo)
            console.print("[bold cyan]Memo after truncation:[/]")
            console.print(memo)
            console.print(
                f"[green]Truncated from {len(original_memo)} to {len(memo)} characters[/]"
            )

        if amazon_tran.completed_date != ynab_tran.var_date:
            console.print(
                f"[yellow]**** The dates don't match! YNAB: {ynab_tran.var_date} Amazon: {amazon_tran.completed_date}[/]"
            )
            continue_match = Confirm.ask(
                "[bold red]Continue matching this transaction anyway?[/]",
                console=console,
            )
            if not continue_match:
                console.print("[yellow]Skipping this transaction...[/]")
                continue
            else:
                _ = amazon_trans.pop(amazon_tran_index)
                console.log("Removing matched transaction from search")

        update_transaction = Confirm.ask(
            "[bold cyan]Update YNAB transaction memo?[/]", console=console
        )
        if not update_transaction:
            console.print("[yellow]Skipping YNAB transaction update...[/]\n\n")
            console.print("[cyan i]Memo Preview[/]:")
            console.print(str(memo))
            continue

        console.print("[green]Updating YNAB transaction memo...[/]")

        update_ynab_transaction(
            transaction=ynab_tran,
            memo=memo,
            payee_id=amazon_with_memo_payee.id,
        )
        console.print("\n\n")


if __name__ == "__main__":
    process_transactions()<|MERGE_RESOLUTION|>--- conflicted
+++ resolved
@@ -27,21 +27,6 @@
     from ynab import Configuration
 
 
-<<<<<<< HEAD
-class MultiLineText(BaseModel):
-    """A class to handle multi-line text."""
-
-    lines: list[str] = Field(default_factory=list)
-
-    def __str__(self) -> str:
-        """Returns the string representation of the object."""
-        return "\n".join(self.lines)
-
-    def append(self, line: str) -> None:
-        """Appends a line to the text."""
-        self.lines.append(line)
-
-
 def truncate_memo(memo: str) -> str:
     """Ensure memo doesn't exceed YNAB's character limit by truncating each line proportionally.
 
@@ -106,8 +91,6 @@
     return result
 
 
-=======
->>>>>>> f0ed1bdc
 # TODO: reduce complexity of this function
 def process_transactions(
     amazon_config: AmazonConfig | None = None,
@@ -176,20 +159,22 @@
             total=amazon_tran.order_total,
         )
 
+        memo_str = str(memo)
+
         console.print("[bold u green]Memo:[/]")
-        console.print(str(memo))
+        console.print(memo_str)
 
         # Check if memo needs truncation and display before/after if needed
         if len(str(memo)) > 500:
             console.print(
                 f"[yellow]Warning: Memo exceeds YNAB's 500 character limit ({len(str(memo))} characters)[/]"
             )
-            original_memo = str(memo)
-            memo = truncate_memo(original_memo)
+            original_memo = memo_str
+            memo_str = truncate_memo(original_memo)
             console.print("[bold cyan]Memo after truncation:[/]")
             console.print(memo)
             console.print(
-                f"[green]Truncated from {len(original_memo)} to {len(memo)} characters[/]"
+                f"[green]Truncated from {len(original_memo)} to {len(memo_str)} characters[/]"
             )
 
         if amazon_tran.completed_date != ynab_tran.var_date:
@@ -220,7 +205,7 @@
 
         update_ynab_transaction(
             transaction=ynab_tran,
-            memo=memo,
+            memo=memo_str,
             payee_id=amazon_with_memo_payee.id,
         )
         console.print("\n\n")
