--- conflicted
+++ resolved
@@ -1,10 +1,7 @@
+from collections.abc import Sequence
 from datetime import date
 from decimal import Decimal
-<<<<<<< HEAD
 from typing import Annotated, Union  # ,  Self  # not available python <3.11
-=======
-from typing import Annotated, Self, Union
->>>>>>> 13084bd3
 
 from amazonorders.conf import AmazonOrdersConfig
 from amazonorders.entity.order import Order
