--- conflicted
+++ resolved
@@ -15,14 +15,8 @@
 from ynab.models.payee import Payee
 from ynab.models.put_transaction_wrapper import PutTransactionWrapper
 from ynab.models.transaction_flag_color import TransactionFlagColor
-<<<<<<< HEAD
-=======
 
 from ynamazon.amazon.models import Transaction
->>>>>>> 13084bd3
-
-from ynamazon.amazon.models import Transaction
-
 from ynamazon.exceptions import YnabSetupError
 from ynamazon.settings import settings
 
@@ -286,35 +280,37 @@
     data = PutTransactionWrapper(
         transaction=ExistingTransaction.model_validate(transaction.to_dict())
     )
-    
+
     # Convert memo to string if it's a MultiLineText object
     memo_str = str(memo)
-    
+
     # Ensure memo doesn't exceed 500 character limit
     if len(memo_str) > 500:
-        logger.warning(f"Memo exceeds 500 character limit ({len(memo_str)} chars). Truncating...")
+        logger.warning(
+            f"Memo exceeds 500 character limit ({len(memo_str)} chars). Truncating..."
+        )
         # Keep the important parts - first warning line, and the URL at the end
-        lines = memo_str.split('\n')
-        
+        lines = memo_str.split("\n")
+
         # Extract the URL at the end (it must be preserved)
         url_line = lines[-1]
-        
+
         # Keep the warning header if it exists
         header = ""
-        if len(lines) > 0 and '-This transaction doesn' in lines[0]:
-            header = lines[0] + '\n\n'
-        
+        if len(lines) > 0 and "-This transaction doesn" in lines[0]:
+            header = lines[0] + "\n\n"
+
         # Calculate remaining space for content
         remaining_space = 500 - len(header) - len(url_line) - 4  # 4 chars for "...\n"
-        
+
         # Get middle content (item list) and truncate if needed
-        middle_content = '\n'.join(lines[1:-1])
+        middle_content = "\n".join(lines[1:-1])
         if len(middle_content) > remaining_space:
             middle_content = middle_content[:remaining_space] + "..."
-        
+
         # Combine the parts to stay under 500 chars
         memo_str = f"{header}{middle_content}\n{url_line}"
-    
+
     data.transaction.memo = memo_str
     data.transaction.payee_id = payee_id
     data.transaction.flag_color = TransactionFlagColor.ORANGE
